import sys, os, socket, time, threading
from argparse import ArgumentTypeError, SUPPRESS
from OpenSSL import SSL
from netlib import tcp, http, wsgi, certutils, http_status, http_auth
import utils, flow, version, platform, controller
from cmdline import parse_file_argument, lazy_const, raiseIfNone


KILL = 0


class ProxyError(Exception):
    def __init__(self, code, msg, headers=None):
        self.code, self.msg, self.headers = code, msg, headers

    def __str__(self):
        return "ProxyError(%s, %s)" % (self.code, self.msg)


class Log:
    def __init__(self, msg):
        self.msg = msg

<<<<<<< HEAD
=======

class ProxyConfig:
    def __init__(self, certfile = None, cacert = None, clientcerts = None, no_upstream_cert=False, body_size_limit = None, reverse_proxy=None, forward_proxy=None, transparent_proxy=None, authenticator=None):
        self.certfile = certfile
        self.cacert = cacert
        self.clientcerts = clientcerts
        self.no_upstream_cert = no_upstream_cert
        self.body_size_limit = body_size_limit
        self.reverse_proxy = reverse_proxy
        self.forward_proxy = forward_proxy
        self.transparent_proxy = transparent_proxy
        self.authenticator = authenticator
        self.certstore = certutils.CertStore()


>>>>>>> a509a903
class ServerConnection(tcp.TCPClient):
    def __init__(self, config, scheme, host, port, sni):
        tcp.TCPClient.__init__(self, host, port)
        self.config = config
        self.scheme, self.sni = scheme, sni
        self.requestcount = 0
        self.tcp_setup_timestamp = None
        self.ssl_setup_timestamp = None

    def connect(self):
        tcp.TCPClient.connect(self)
        self.tcp_setup_timestamp = time.time()
        if self.scheme == "https":
            clientcert = None
            if self.config.clientcerts:
                path = os.path.join(self.config.clientcerts, self.host.encode("idna")) + ".pem"
                if os.path.exists(path):
                    clientcert = path
            try:
                self.convert_to_ssl(cert=clientcert, sni=self.sni)
                self.ssl_setup_timestamp = time.time()
            except tcp.NetLibError, v:
                raise ProxyError(400, str(v))

    def send(self, request):
        self.requestcount += 1
        d = request._assemble()
        if not d:
            raise ProxyError(502, "Cannot transmit an incomplete request.")
        self.wfile.write(d)
        self.wfile.flush()

    def terminate(self):
        if self.connection:
            try:
                self.wfile.flush()
            except tcp.NetLibDisconnect: # pragma: no cover
                pass

            self.connection.close()


class RequestReplayThread(threading.Thread):
    def __init__(self, config, flow, masterq):
        self.config, self.flow, self.channel = config, flow, controller.Channel(masterq)
        threading.Thread.__init__(self)

    def run(self):
        try:
            r = self.flow.request
            server = ServerConnection(self.config, r.scheme, r.host, r.port, r.host)
            server.connect()
            server.send(r)
            tsstart = utils.timestamp()
            httpversion, code, msg, headers, content = http.read_response(
                server.rfile, r.method, self.config.body_size_limit
            )
            response = flow.Response(
                self.flow.request, httpversion, code, msg, headers, content, server.cert,
                server.rfile.first_byte_timestamp
            )
            self.channel.ask(response)
        except (ProxyError, http.HttpError, tcp.NetLibError), v:
            err = flow.Error(self.flow.request, str(v))
            self.channel.ask(err)


class HandleSNI:
    def __init__(self, handler, client_conn, host, port, cert, key):
        self.handler, self.client_conn, self.host, self.port = handler, client_conn, host, port
        self.cert, self.key = cert, key

    def __call__(self, connection):
        try:
            sn = connection.get_servername()
            if sn:
                self.handler.get_server_connection(self.client_conn, "https", self.host, self.port, sn)
                new_context = SSL.Context(SSL.TLSv1_METHOD)
                new_context.use_privatekey_file(self.key)
                new_context.use_certificate(self.cert.x509)
                connection.set_context(new_context)
                self.handler.sni = sn.decode("utf8").encode("idna")
        # An unhandled exception in this method will core dump PyOpenSSL, so
        # make dang sure it doesn't happen.
        except Exception, e: # pragma: no cover
            pass


class ProxyHandler(tcp.BaseHandler):
    def __init__(self, config, connection, client_address, server, channel, server_version):
        self.channel, self.server_version = channel, server_version
        self.config = config
        self.proxy_connect_state = None
        self.sni = None
        self.server_conn = None
        tcp.BaseHandler.__init__(self, connection, client_address, server)

    def get_server_connection(self, cc, scheme, host, port, sni):
        """
            When SNI is in play, this means we have an SSL-encrypted
            connection, which means that the entire handler is dedicated to a
            single server connection - no multiplexing. If this assumption ever
            breaks, we'll have to do something different with the SNI host
            variable on the handler object.
        """
        sc = self.server_conn
        if not sni:
            sni = host
        if sc and (scheme, host, port, sni) != (sc.scheme, sc.host, sc.port, sc.sni):
            sc.terminate()
            self.server_conn = None
            self.log(
                cc,
                "switching connection", [
                    "%s://%s:%s (sni=%s) -> %s://%s:%s (sni=%s)" % (
                        scheme, host, port, sni,
                        sc.scheme, sc.host, sc.port, sc.sni
                    )
                ]
            )
        if not self.server_conn:
            try:
                self.server_conn = ServerConnection(self.config, scheme, host, port, sni)
                self.channel.ask(self.server_conn)
                self.server_conn.connect()
            except tcp.NetLibError, v:
                raise ProxyError(502, v)
        return self.server_conn

    def del_server_connection(self):
        if self.server_conn:
            self.server_conn.terminate()
        self.server_conn = None

    def handle(self):
        cc = flow.ClientConnect(self.client_address)
        self.log(cc, "connect")
        self.channel.ask(cc)
        while self.handle_request(cc) and not cc.close:
            pass
        cc.close = True
        self.del_server_connection()

        cd = flow.ClientDisconnect(cc)
        self.log(
            cc, "disconnect",
            [
                "handled %s requests" % cc.requestcount]
        )
        self.channel.tell(cd)

    def handle_request(self, cc):
        try:
            request, err = None, None
            request = self.read_request(cc)
            if request is None:
                return
            cc.requestcount += 1

            app = self.server.apps.get(request)
            if app:
                err = app.serve(request, self.wfile)
                if err:
                    self.log(cc, "Error in wsgi app.", err.split("\n"))
                    return
            else:
                request_reply = self.channel.ask(request)
                if request_reply is None or request_reply == KILL:
                    return
                elif isinstance(request_reply, flow.Response):
                    request = False
                    response = request_reply
                    response_reply = self.channel.ask(response)
                else:
                    request = request_reply
                    if self.config.reverse_proxy:
                        scheme, host, port = self.config.reverse_proxy
                    else:
                        scheme, host, port = request.scheme, request.host, request.port

                    # If we've already pumped a request over this connection,
                    # it's possible that the server has timed out. If this is
                    # the case, we want to reconnect without sending an error
                    # to the client.
                    while 1:
                        if self.config.forward_proxy:
                            forward_scheme, forward_host, forward_port = self.config.forward_proxy
                            sc = self.get_server_connection(cc, forward_scheme, forward_host, forward_port, self.sni)
                        else:
                            sc = self.get_server_connection(cc, scheme, host, port, self.sni)
                            
                        sc.send(request)
                        if sc.requestcount == 1: # add timestamps only for first request (others are not directly affected)
                            request.tcp_setup_timestamp = sc.tcp_setup_timestamp
                            request.ssl_setup_timestamp = sc.ssl_setup_timestamp
                        sc.rfile.reset_timestamps()
                        try:
                            tsstart = utils.timestamp()
                            httpversion, code, msg, headers, content = http.read_response(
                                sc.rfile,
                                request.method,
                                self.config.body_size_limit
                            )
                        except http.HttpErrorConnClosed, v:
                            self.del_server_connection()
                            if sc.requestcount > 1:
                                continue
                            else:
                                raise
                        except http.HttpError, v:
                            raise ProxyError(502, "Invalid server response.")
                        else:
                            break

                    response = flow.Response(
                        request, httpversion, code, msg, headers, content, sc.cert,
                        sc.rfile.first_byte_timestamp
                    )
                    response_reply = self.channel.ask(response)
                    # Not replying to the server invalidates the server
                    # connection, so we terminate.
                    if response_reply == KILL:
                        sc.terminate()

                if response_reply == KILL:
                    return
                else:
                    response = response_reply
                    self.send_response(response)
                    if request and http.connection_close(request.httpversion, request.headers):
                        return
                        # We could keep the client connection when the server
                    # connection needs to go away.  However, we want to mimic
                    # behaviour as closely as possible to the client, so we
                    # disconnect.
                    if http.connection_close(response.httpversion, response.headers):
                        return
        except (IOError, ProxyError, http.HttpError, tcp.NetLibError), e:
            if hasattr(e, "code"):
                cc.error = "%s: %s" % (e.code, e.msg)
            else:
                cc.error = str(e)

            if request:
                err = flow.Error(request, cc.error)
                self.channel.ask(err)
                self.log(
                    cc, cc.error,
                    ["url: %s" % request.get_url()]
                )
            else:
                self.log(cc, cc.error)
            if isinstance(e, ProxyError):
                self.send_error(e.code, e.msg, e.headers)
        else:
            return True

    def log(self, cc, msg, subs=()):
        msg = [
            "%s:%s: " % cc.address + msg
        ]
        for i in subs:
            msg.append("  -> " + i)
        msg = "\n".join(msg)
        l = Log(msg)
        self.channel.tell(l)

    def find_cert(self, cc, host, port, sni):
        if self.config.certfile:
            with open(self.config.certfile, "rb") as f:
                return certutils.SSLCert.from_pem(f.read())
        else:
            sans = []
            if not self.config.no_upstream_cert:
                conn = self.get_server_connection(cc, "https", host, port, sni)
                sans = conn.cert.altnames
                host = conn.cert.cn.decode("utf8").encode("idna")
            ret = self.server.certstore.get_cert(host, sans, self.config.cacert)
            if not ret:
                raise ProxyError(502, "Unable to generate dummy cert.")
            return ret

    def establish_ssl(self, client_conn, host, port):
        dummycert = self.find_cert(client_conn, host, port, host)
        sni = HandleSNI(
            self, client_conn, host, port,
            dummycert, self.config.certfile or self.config.cacert
        )
        try:
            self.convert_to_ssl(dummycert, self.config.certfile or self.config.cacert, handle_sni=sni)
        except tcp.NetLibError, v:
            raise ProxyError(400, str(v))

    def get_line(self, fp):
        """
            Get a line, possibly preceded by a blank.
        """
        line = fp.readline()
        if line == "\r\n" or line == "\n": # Possible leftover from previous message
            line = fp.readline()
        return line

    def read_request_transparent(self, client_conn):
        orig = self.config.transparent_proxy["resolver"].original_addr(self.connection)
        if not orig:
            raise ProxyError(502, "Transparent mode failure: could not resolve original destination.")
        self.log(client_conn, "transparent to %s:%s" % orig)

        host, port = orig
        if port in self.config.transparent_proxy["sslports"]:
            scheme = "https"
            if not self.ssl_established:
                self.establish_ssl(client_conn, host, port)
        else:
            scheme = "http"
        line = self.get_line(self.rfile)
        if line == "":
            return None
        r = http.parse_init_http(line)
        if not r:
            raise ProxyError(400, "Bad HTTP request line: %s" % repr(line))
        method, path, httpversion = r
        headers = self.read_headers(authenticate=False)
        content = http.read_http_body_request(
            self.rfile, self.wfile, headers, httpversion, self.config.body_size_limit
        )
        return flow.Request(
            client_conn, httpversion, host, port, scheme, method, path, headers, content,
            self.rfile.first_byte_timestamp, utils.timestamp()
        )

    def read_request_proxy(self, client_conn):
        line = self.get_line(self.rfile)
        if line == "":
            return None

        if not self.proxy_connect_state:
            connparts = http.parse_init_connect(line)
            if connparts:
                host, port, httpversion = connparts
                headers = self.read_headers(authenticate=True)
                self.wfile.write(
                    'HTTP/1.1 200 Connection established\r\n' +
                    ('Proxy-agent: %s\r\n' % self.server_version) +
                    '\r\n'
                )
                self.wfile.flush()
                self.establish_ssl(client_conn, host, port)
                self.proxy_connect_state = (host, port, httpversion)
                line = self.rfile.readline(line)

        if self.proxy_connect_state:
            r = http.parse_init_http(line)
            if not r:
                raise ProxyError(400, "Bad HTTP request line: %s" % repr(line))
            method, path, httpversion = r
            headers = self.read_headers(authenticate=False)

            host, port, _ = self.proxy_connect_state
            content = http.read_http_body_request(
                self.rfile, self.wfile, headers, httpversion, self.config.body_size_limit
            )
            return flow.Request(
                client_conn, httpversion, host, port, "https", method, path, headers, content,
                self.rfile.first_byte_timestamp, utils.timestamp()
            )
        else:
            r = http.parse_init_proxy(line)
            if not r:
                raise ProxyError(400, "Bad HTTP request line: %s" % repr(line))
            method, scheme, host, port, path, httpversion = r
            headers = self.read_headers(authenticate=True)
            content = http.read_http_body_request(
                self.rfile, self.wfile, headers, httpversion, self.config.body_size_limit
            )
            return flow.Request(
                client_conn, httpversion, host, port, scheme, method, path, headers, content,
                self.rfile.first_byte_timestamp, utils.timestamp()
            )

    def read_request_reverse(self, client_conn):
        scheme, host, port = self.config.reverse_proxy
        if scheme.lower() == "https" and not self.ssl_established:
            self.establish_ssl(client_conn, host, port)
        line = self.get_line(self.rfile)
        if line == "":
            return None
        r = http.parse_init_http(line)
        if not r:
            raise ProxyError(400, "Bad HTTP request line: %s" % repr(line))
        method, path, httpversion = r
        headers = self.read_headers(authenticate=False)
        content = http.read_http_body_request(
            self.rfile, self.wfile, headers, httpversion, self.config.body_size_limit
        )
        return flow.Request(
<<<<<<< HEAD
            client_conn, httpversion, host, port, "http", method, path, headers, content,
            self.rfile.first_byte_timestamp, utils.timestamp()
        )
=======
                    client_conn, httpversion, host, port, scheme, method, path, headers, content,
                    self.rfile.first_byte_timestamp, utils.timestamp()
               )
>>>>>>> a509a903

    def read_request(self, client_conn):
        self.rfile.reset_timestamps()
        if self.config.transparent_proxy:
            return self.read_request_transparent(client_conn)
        elif self.config.reverse_proxy:
            return self.read_request_reverse(client_conn)
        else:
            return self.read_request_proxy(client_conn)

    def read_headers(self, authenticate=False):
        headers = http.read_headers(self.rfile)
        if headers is None:
            raise ProxyError(400, "Invalid headers")
        if authenticate and self.config.authenticator:
            if self.config.authenticator.authenticate(headers):
                self.config.authenticator.clean(headers)
            else:
                raise ProxyError(
                    407,
                    "Proxy Authentication Required",
                    self.config.authenticator.auth_challenge_headers()
                )
        return headers

    def send_response(self, response):
        d = response._assemble()
        if not d:
            raise ProxyError(502, "Cannot transmit an incomplete response.")
        self.wfile.write(d)
        self.wfile.flush()

    def send_error(self, code, body, headers):
        try:
            response = http_status.RESPONSES.get(code, "Unknown")
            html_content = '<html><head>\n<title>%d %s</title>\n</head>\n<body>\n%s\n</body>\n</html>' % (
                code, response, body)
            self.wfile.write("HTTP/1.1 %s %s\r\n" % (code, response))
            self.wfile.write("Server: %s\r\n" % self.server_version)
            self.wfile.write("Content-type: text/html\r\n")
            self.wfile.write("Content-Length: %d\r\n" % len(html_content))
            if headers:
                for key, value in headers.items():
                    self.wfile.write("%s: %s\r\n" % (key, value))
            self.wfile.write("Connection: close\r\n")
            self.wfile.write("\r\n")
            self.wfile.write(html_content)
            self.wfile.flush()
        except:
            pass


class ProxyServerError(Exception): pass


class ProxyServer(tcp.TCPServer):
    allow_reuse_address = True
    bound = True

    def __init__(self, config, port, address='', server_version=version.NAMEVERSION):
        """
            Raises ProxyServerError if there's a startup problem.
        """
        self.config, self.port, self.address = config, port, address
        self.server_version = server_version
        try:
            tcp.TCPServer.__init__(self, (address, port))
        except socket.error, v:
            raise ProxyServerError('Error starting proxy server: ' + v.strerror)
        self.channel = None
        self.certstore = certutils.CertStore()
        self.apps = AppRegistry()

    def start_slave(self, klass, channel):
        slave = klass(channel, self)
        slave.start()

    def set_channel(self, channel):
        self.channel = channel

    def handle_connection(self, request, client_address):
        h = ProxyHandler(self.config, request, client_address, self, self.channel, self.server_version)
        h.handle()
        h.finish()


class AppRegistry:
    def __init__(self):
        self.apps = {}

    def add(self, app, domain, port):
        """
            Add a WSGI app to the registry, to be served for requests to the
            specified domain, on the specified port.
        """
        self.apps[(domain, port)] = wsgi.WSGIAdaptor(app, domain, port, version.NAMEVERSION)

    def get(self, request):
        """
            Returns an WSGIAdaptor instance if request matches an app, or None.
        """
        if (request.host, request.port) in self.apps:
            return self.apps[(request.host, request.port)]
        if "host" in request.headers:
            host = request.headers["host"][0]
            return self.apps.get((host, request.port), None)


class DummyServer:
    bound = False

    def __init__(self, config):
        self.config = config

    def start_slave(self, *args):
        pass

    def shutdown(self):
        pass


TRANSPARENT_SSL_PORTS = [443, 8443]


def get_transparent():
    if not platform.resolver:
        raise ArgumentTypeError("Transparent mode not supported on this platform.")
    return dict(
        resolver=platform.resolver(),
        sslports=TRANSPARENT_SSL_PORTS
    )


# Command-line utils
def add_arguments(parser):
    group = parser.add_argument_group("Proxy Options")
    mgroup = group.add_mutually_exclusive_group()
    mgroup.add_argument(
        "-P", dest="reverse_proxy", default=None,
        action="store", type=raiseIfNone(utils.parse_proxy_spec),
        help="Reverse proxy to upstream server: http[s]://host[:port]"
    )
    mgroup.add_argument(
        "-T", dest="transparent_proxy", default=None,
        action=lazy_const(get_transparent), nargs=0,
        help="Set transparent proxy mode.")

    group.add_argument(
        "-Z",
        action="store", dest="body_size_limit", default=None,
        type=utils.parse_size, metavar="SIZE",
        help="Byte size limit of HTTP request and response bodies." \
             " Understands k/m/g suffixes, i.e. 3m for 3 megabytes."
    )
    group.add_argument(
        "--no-upstream-cert", dest="no_upstream_cert", default=False,
        action="store_true",
        help="Don't connect to upstream server to look up certificate details."
    )

    group = parser.add_argument_group("SSL")
    group.add_argument(
        "--cert", dest="certfile", default=None,
        action="store", type=parse_file_argument(expanduser=True, required_file=True),
        help="User-created SSL certificate file."
    )
    group.add_argument(
        "--ca-cert", dest="cacert", default=None,
        action="store", type=parse_file_argument(expanduser=True, required_file=True),
        help="User-created SSL CA file."
    )
    group.add_argument(
        "--client-certs", dest="clientcerts", default=None,
        action="store", type=parse_file_argument(expanduser=True, required_dir=True),
        help="Client certificate directory."
    )

    group = parser.add_argument_group(
        "Proxy Authentication",
        """
            Specify which users are allowed to access the proxy and the method
            used for authenticating them. These options are ignored if the
            proxy is in transparent or reverse proxy mode.
        """)
    auth_group = group.add_mutually_exclusive_group()
    auth_group.add_argument(
        "--no-authentication", dest="authenticator", default=None,
        help=SUPPRESS
    )
    auth_group.add_argument(
        "--nonanonymous", dest="authenticator",
        action=http_auth.NonanonymousAuthAction, nargs=0,
        help="Allow access to any user long as a credentials are specified."
    )
    auth_group.add_argument(
        "--singleuser", dest="authenticator",
        action=http_auth.SingleuserAuthAction, metavar="user:pass",
        help="Allows basic auth access to a single user."
    )
    auth_group.add_argument(
        "--htpasswd", dest="authenticator",
        action=http_auth.HtpasswdAuthAction, metavar="PATH",
        help="Allow access to users specified in an Apache htpasswd file."
    )


def get_server(options):
    # Before we create a server, make sure that a cacert exists.
    if not options.cacert:
        cacert = os.path.join(options.confdir, "mitmproxy-ca.pem")
        if not os.path.exists(cacert):
            certutils.dummy_ca(cacert)
        options.cacert = cacert

    if options.no_server:
        return DummyServer(options)
    else:
<<<<<<< HEAD
        try:
            return ProxyServer(options, options.port, options.addr)
        except ProxyServerError, v:
            print >> sys.stderr, "%s: %s" % (sys.argv[0], v.args[0])
            sys.exit(1)
=======
        rp = None

    if options.forward_proxy:
        fp = utils.parse_proxy_spec(options.forward_proxy)
        if not fp:
            return parser.error("Invalid forward proxy specification: %s"%options.forward_proxy)
    else:
        fp = None

    if options.clientcerts:
        options.clientcerts = os.path.expanduser(options.clientcerts)
        if not os.path.exists(options.clientcerts) or not os.path.isdir(options.clientcerts):
            return parser.error("Client certificate directory does not exist or is not a directory: %s"%options.clientcerts)

    if (options.auth_nonanonymous or options.auth_singleuser or options.auth_htpasswd):
        if options.auth_singleuser:
            if len(options.auth_singleuser.split(':')) != 2:
                return parser.error("Invalid single-user specification. Please use the format username:password")
            username, password = options.auth_singleuser.split(':')
            password_manager = http_auth.PassManSingleUser(username, password)
        elif options.auth_nonanonymous:
            password_manager = http_auth.PassManNonAnon()
        elif options.auth_htpasswd:
            try:
                password_manager = http_auth.PassManHtpasswd(options.auth_htpasswd)
            except ValueError, v:
                return parser.error(v.message)
        authenticator = http_auth.BasicProxyAuth(password_manager, "mitmproxy")
    else:
        authenticator = http_auth.NullProxyAuth(None)

    return ProxyConfig(
        certfile = options.cert,
        cacert = cacert,
        clientcerts = options.clientcerts,
        body_size_limit = body_size_limit,
        no_upstream_cert = options.no_upstream_cert,
        reverse_proxy = rp,
        forward_proxy = fp,
        transparent_proxy = trans,
        authenticator = authenticator
    )
>>>>>>> a509a903
<|MERGE_RESOLUTION|>--- conflicted
+++ resolved
@@ -21,24 +21,7 @@
     def __init__(self, msg):
         self.msg = msg
 
-<<<<<<< HEAD
-=======
-
-class ProxyConfig:
-    def __init__(self, certfile = None, cacert = None, clientcerts = None, no_upstream_cert=False, body_size_limit = None, reverse_proxy=None, forward_proxy=None, transparent_proxy=None, authenticator=None):
-        self.certfile = certfile
-        self.cacert = cacert
-        self.clientcerts = clientcerts
-        self.no_upstream_cert = no_upstream_cert
-        self.body_size_limit = body_size_limit
-        self.reverse_proxy = reverse_proxy
-        self.forward_proxy = forward_proxy
-        self.transparent_proxy = transparent_proxy
-        self.authenticator = authenticator
-        self.certstore = certutils.CertStore()
-
-
->>>>>>> a509a903
+
 class ServerConnection(tcp.TCPClient):
     def __init__(self, config, scheme, host, port, sni):
         tcp.TCPClient.__init__(self, host, port)
@@ -435,15 +418,8 @@
             self.rfile, self.wfile, headers, httpversion, self.config.body_size_limit
         )
         return flow.Request(
-<<<<<<< HEAD
-            client_conn, httpversion, host, port, "http", method, path, headers, content,
-            self.rfile.first_byte_timestamp, utils.timestamp()
-        )
-=======
-                    client_conn, httpversion, host, port, scheme, method, path, headers, content,
-                    self.rfile.first_byte_timestamp, utils.timestamp()
-               )
->>>>>>> a509a903
+            client_conn, httpversion, host, port, scheme, method, path, headers, content,
+            self.rfile.first_byte_timestamp, utils.timestamp())
 
     def read_request(self, client_conn):
         self.rfile.reset_timestamps()
@@ -587,6 +563,11 @@
         help="Reverse proxy to upstream server: http[s]://host[:port]"
     )
     mgroup.add_argument(
+        "-F", dest="forward_proxy", default=None,
+        action="store", type=raiseIfNone(utils.parse_proxy_spec),
+        help="Proxy to unconditionally forward to: http[s]://host[:port]"
+    )
+    mgroup.add_argument(
         "-T", dest="transparent_proxy", default=None,
         action=lazy_const(get_transparent), nargs=0,
         help="Set transparent proxy mode.")
@@ -661,53 +642,8 @@
     if options.no_server:
         return DummyServer(options)
     else:
-<<<<<<< HEAD
         try:
             return ProxyServer(options, options.port, options.addr)
         except ProxyServerError, v:
             print >> sys.stderr, "%s: %s" % (sys.argv[0], v.args[0])
-            sys.exit(1)
-=======
-        rp = None
-
-    if options.forward_proxy:
-        fp = utils.parse_proxy_spec(options.forward_proxy)
-        if not fp:
-            return parser.error("Invalid forward proxy specification: %s"%options.forward_proxy)
-    else:
-        fp = None
-
-    if options.clientcerts:
-        options.clientcerts = os.path.expanduser(options.clientcerts)
-        if not os.path.exists(options.clientcerts) or not os.path.isdir(options.clientcerts):
-            return parser.error("Client certificate directory does not exist or is not a directory: %s"%options.clientcerts)
-
-    if (options.auth_nonanonymous or options.auth_singleuser or options.auth_htpasswd):
-        if options.auth_singleuser:
-            if len(options.auth_singleuser.split(':')) != 2:
-                return parser.error("Invalid single-user specification. Please use the format username:password")
-            username, password = options.auth_singleuser.split(':')
-            password_manager = http_auth.PassManSingleUser(username, password)
-        elif options.auth_nonanonymous:
-            password_manager = http_auth.PassManNonAnon()
-        elif options.auth_htpasswd:
-            try:
-                password_manager = http_auth.PassManHtpasswd(options.auth_htpasswd)
-            except ValueError, v:
-                return parser.error(v.message)
-        authenticator = http_auth.BasicProxyAuth(password_manager, "mitmproxy")
-    else:
-        authenticator = http_auth.NullProxyAuth(None)
-
-    return ProxyConfig(
-        certfile = options.cert,
-        cacert = cacert,
-        clientcerts = options.clientcerts,
-        body_size_limit = body_size_limit,
-        no_upstream_cert = options.no_upstream_cert,
-        reverse_proxy = rp,
-        forward_proxy = fp,
-        transparent_proxy = trans,
-        authenticator = authenticator
-    )
->>>>>>> a509a903
+            sys.exit(1)